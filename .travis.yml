sudo: false
language: python
python:
  - "3.5"
install:
  - wget https://repo.continuum.io/miniconda/Miniconda3-latest-Linux-x86_64.sh -O miniconda.sh
  - bash miniconda.sh -b -p $HOME/miniconda
  - export PATH="$HOME/miniconda/bin:$PATH"
  - hash -r
  - conda config --set always_yes yes --set changeps1 no --set auto_update_conda False
  - conda update -q conda
  # Useful for debugging any issues with conda
  - conda info -a

  # Install virtual enviroment 
  - conda create -q -n qmworks python=3.5
  - conda install --name qmworks -c anaconda hdf5
  - conda install --name qmworks -c https://conda.anaconda.org/rdkit rdkit
  - source activate qmworks
  - pip install cython h5py nose coverage

  - pip install -e git://github.com/SCM-NV/plams.git@master#egg=Plams
<<<<<<< HEAD
  - pip install -e git://github.com/NLeSC/noodles.git@master#egg=Noodles
  - pip install -e git://github.com/SCM-NV/qmworks.git@master#egg=qmworks
=======
  - pip install -e git://github.com/NLeSC/noodles.git@devel#egg=Noodles
  - pip install -e git://github.com/SCM-NV/qmworks.git@develop#egg=qmworks
>>>>>>> 01a43076
  - pip install .
  

before_script:
 # RDKit
  - conda list
  - ls $HOME/miniconda/envs/qmworks/lib/python3.5/site-packages/

script:
  - nosetests --with-coverage --cover-erase --cover-package=nac -a '!slow' -v<|MERGE_RESOLUTION|>--- conflicted
+++ resolved
@@ -20,13 +20,9 @@
   - pip install cython h5py nose coverage
 
   - pip install -e git://github.com/SCM-NV/plams.git@master#egg=Plams
-<<<<<<< HEAD
-  - pip install -e git://github.com/NLeSC/noodles.git@master#egg=Noodles
-  - pip install -e git://github.com/SCM-NV/qmworks.git@master#egg=qmworks
-=======
+
   - pip install -e git://github.com/NLeSC/noodles.git@devel#egg=Noodles
   - pip install -e git://github.com/SCM-NV/qmworks.git@develop#egg=qmworks
->>>>>>> 01a43076
   - pip install .
   
 
