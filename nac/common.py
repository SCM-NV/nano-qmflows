
__all__ = ['Array', 'AtomBasisData', 'AtomBasisKey', 'AtomData', 'AtomXYZ',
           'CGF', 'DictConfig', 'InfoMO', 'InputKey', 'Matrix', 'MO', 'Tensor3D', 'Vector',
           'change_mol_units', 'getmass', 'h2ev', 'hardness',
           'number_spherical_functions_per_atom', 'retrieve_hdf5_data',
           'is_data_in_hdf5', 'store_arrays_in_hdf5']


from collections import namedtuple
from itertools import chain
from scipy.constants import physical_constants
from scm.plams import (Atom, Molecule)

import h5py
import numpy as np
import os


class DictConfig(dict):

    def __getattr__(self, attr):
        return self.get(attr)

    def __setattr__(self, key, value):
        self.__setitem__(key, value)

    def __deepcopy__(self, _):
        return DictConfig(self.copy())


def concat(xss: iter):
    """The concatenation of all the elements of a list"""
    return list(chain(*xss))


# Named Tuples
AtomData = namedtuple("AtomData", ("label", "coordinates", "cgfs"))
AtomBasisKey = namedtuple("AtomBasisKey", ("atom", "basis", "basisFormat"))
AtomBasisData = namedtuple("AtomBasisData", ("exponents", "coefficients"))
AtomXYZ = namedtuple("AtomXYZ", ("symbol", "xyz"))
CGF = namedtuple("CGF", ("primitives", "orbType"))
InfoMO = namedtuple("InfoMO", ("eigenVals", "coeffs"))
InputKey = namedtuple("InpuKey", ("name", "args"))
MO = namedtuple("MO", ("coordinates", "cgfs", "coefficients"))

# ================> Constants <================
# Angstrom to a.u
angs2au = 1e-10 / physical_constants['atomic unit of length'][0]
# from femtoseconds to au
femtosec2au = 1e-15 / physical_constants['atomic unit of time'][0]
# hartrees to electronvolts
h2ev = physical_constants['Hartree energy in eV'][0]
r2meV = 13605.698  # conversion from rydberg to meV
fs_to_cm = 33356.40952  # conversion from fs to cm-1
fs_to_nm = 299.79246  # conversion from fs to nm
# planck constant in eV * fs
hbar = 1e15 * physical_constants['Planck constant over 2 pi in eV s'][0]

# Numpy type hints
Array = np.ndarray  # Generic Array
Vector = np.ndarray
Matrix = np.ndarray
Tensor3D = np.ndarray


def getmass(s: str):
    d = {'h': 1, 'he': 2, 'li': 3, 'be': 4, 'b': 5, 'c': 6, 'n': 7, 'o': 8,
         'f': 9, 'ne': 10, 'na': 11, 'mg': 12, 'al': 13, 'si': 14, 'p': 15,
         's': 16, 'cl': 17, 'ar': 18, 'k': 19, 'ca': 20, 'sc': 21, 'ti': 22,
         'v': 23, 'cr': 24, 'mn': 25, 'fe': 26, 'co': 27, 'ni': 28, 'cu': 29,
         'zn': 30, 'ga': 31, 'ge': 32, 'as': 33, 'se': 34, 'br': 35, 'kr': 36,
         'rb': 37, 'sr': 38, 'y': 39, 'zr': 40, 'nb': 41, 'mo': 42, 'tc': 43,
         'ru': 44, 'rh': 45, 'pd': 46, 'ag': 47, 'cd': 48, 'in': 49, 'sn': 50,
         'sb': 51, 'te': 52, 'i': 53, 'xe': 54, 'cs': 55, 'ba': 56, 'la': 57,
         'ce': 58, 'pr': 59, 'nd': 60, 'pm': 61, 'sm': 62, 'eu': 63, 'gd': 64,
         'tb': 65, 'dy': 66, 'ho': 67, 'er': 68, 'tm': 69, 'yb': 70, 'lu': 71,
         'hf': 72, 'ta': 73, 'w': 74, 're': 75, 'os': 76, 'ir': 77, 'pt': 78,
         'au': 79, 'hg': 80, 'tl': 81, 'pb': 82, 'bi': 83, 'po': 84, 'at': 85,
         'rn': 86, 'fr': 87, 'ra': 88, 'ac': 89, 'th': 90, 'pa': 91, 'u': 92,
         'np': 93, 'pu': 94, 'am': 95, 'cm': 96, 'bk': 97, 'cf': 98, 'es': 99,
         'fm': 100, 'md': 101, 'no': 102, 'lr': 103, 'rf': 104, 'db': 105}
    return d[s]


def hardness(s: str):
    d = {
        'h': 6.4299, 'he': 12.5449, 'li': 2.3746, 'be': 3.4968, 'b': 4.619, 'c': 5.7410,
        'n': 6.8624, 'o': 7.9854, 'f': 9.1065, 'ne': 10.2303, 'na': 2.4441, 'mg': 3.0146,
        'al': 3.5849, 'si': 4.1551, 'p': 4.7258, 's': 5.2960, 'cl': 5.8662, 'ar': 6.4366,
        'k': 2.3273, 'ca': 2.7587, 'sc': 2.8582, 'ti': 2.9578, 'v': 3.0573, 'cr': 3.1567,
        'mn': 3.2564, 'fe': 3.3559, 'co': 3.4556, 'ni': 3.555, 'cu': 3.6544, 'zn': 3.7542,
        'ga': 4.1855, 'ge': 4.6166, 'as': 5.0662, 'se': 5.4795, 'br': 5.9111, 'kr': 6.3418,
        'rb': 2.1204, 'sr': 2.5374, 'y': 2.6335, 'zr': 2.7297, 'nb': 2.8260, 'mo': 2.9221,
        'tc': 3.0184, 'ru': 3.1146, 'rh': 3.2107, 'pd': 3.3069, 'ag': 3.4032, 'cd': 3.4994,
        'in': 3.9164, 'sn': 4.3332, 'sb': 4.7501, 'te': 5.167, 'i': 5.5839, 'xe': 6.0009,
        'cs': 0.6829, 'ba': 0.9201, 'la': 1.1571, 'ce': 1.3943, 'pr': 1.6315, 'nd': 1.8686,
        'pm': 2.1056, 'sm': 2.3427, 'eu': 2.5798, 'gd': 2.8170, 'tb': 3.0540, 'dy': 3.2912,
        'ho': 3.5283, 'er': 3.7655, 'tm': 4.0026, 'yb': 4.2395, 'lu': 4.4766, 'hf': 4.7065,
        'ta': 4.9508, 'w': 5.1879, 're': 5.4256, 'os': 5.6619, 'ir': 5.900, 'pt': 6.1367,
        'au': 6.3741, 'hg': 6.6103, 'tl': 1.7043, 'pb': 1.9435, 'bi': 2.1785, 'po': 2.4158,
        'at': 2.6528, 'rn': 2.8899, 'fr': 0.9882, 'ra': 1.2819, 'ac': 1.3497, 'th': 1.4175,
        'pa': 1.9368, 'u': 2.2305, 'np': 2.5241, 'pu': 3.0436, 'am': 3.4169, 'cm': 3.4050,
        'bk': 3.9244, 'cf': 4.2181, 'es': 4.5116, 'fm': 4.8051, 'md': 5.0100, 'no': 5.3926,
        'lr': 5.4607}
    return d[s] / 27.211


def xc(s: str) -> dict:
    d = {
        'pbe': {
            'type': 'pure', 'alpha1': 1.42, 'alpha2': 0.48, 'ax': 0, 'beta1': 0.2, 'beta2': 1.83},
        'blyp': {
            'type': 'pure', 'alpha1': 1.42, 'alpha2': 0.48, 'ax': 0, 'beta1': 0.2, 'beta2': 1.83},
        'bp':   {
            'type': 'pure', 'alpha1': 1.42, 'alpha2': 0.48, 'ax': 0, 'beta1': 0.2, 'beta2': 1.83},
        'pbe0': {
            'type': 'hybrid', 'alpha1': 1.42, 'alpha2': 0.48, 'ax': 0.25, 'beta1': 0.2, 'beta2': 1.83},
        'b3lyp': {
            'type': 'hybrid', 'alpha1': 1.42, 'alpha2': 0.48, 'ax': 0.20, 'beta1': 0.2, 'beta2': 1.83},
        'bhlyp': {
            'type': 'hybrid', 'alpha1': 1.42, 'alpha2': 0.48, 'ax': 0.50, 'beta1': 0.2, 'beta2': 1.83},
        'cam-b3lyp': {
            'type': 'rhs', 'alpha1': 1.86, 'alpha2': 0.00, 'ax': 0.38, 'beta1': 0.90, 'beta2': 0},
        'lc-blyp': {
            'type': 'rhs',  'alpha1': 8.0, 'alpha2': 0.00, 'ax': 0.53, 'beta1': 4.50, 'beta2': 0},
        'wb97': {
            'type': 'rhs', 'alpha1': 8.0, 'alpha2': 0.00, 'ax': 0.61, 'beta1': 4.41, 'beta2': 0.0}}
    return d[s]


def retrieve_hdf5_data(path_hdf5, paths_to_prop):
    """
    Read Numerical properties from ``paths_hdf5``.

    :params path_hdf5: Path to the hdf5 file
    :type path_hdf5: string
    :returns: numerical array

    """
    try:
        with h5py.File(path_hdf5, 'r') as f5:
            if isinstance(paths_to_prop, list):
                return [f5[path][()] for path in paths_to_prop]
            else:
                return f5[paths_to_prop][()]
    except KeyError:
        msg = "There is not {} stored in the HDF5\n".format(paths_to_prop)
        raise KeyError(msg)
    except FileNotFoundError:
        msg = "there is not HDF5 file containing the numerical results"
        raise RuntimeError(msg)


def is_data_in_hdf5(path_hdf5, xs):
    """
    Search if the node exists in the HDF5 file.
    """
    if os.path.exists(path_hdf5):
        with h5py.File(path_hdf5, 'r') as f5:
            if isinstance(xs, list):
                return all(path in f5 for path in xs)
            else:
                return xs in f5
    else:
        return False


<<<<<<< HEAD
def store_arrays_in_hdf5(
        path_hdf5: str, paths, tensor: Array, dtype=np.float32) -> None:
=======
def store_arrays_in_hdf5(path_hdf5: str, paths, tensor: Array,
                         dtype=np.float32) -> None:
>>>>>>> 2b685911
    """
    Store the corrected overlaps in the HDF5 file
    """
    with h5py.File(path_hdf5, 'r+') as f5:
        if isinstance(paths, list):
            for k, path in enumerate(paths):
                data = tensor[k]
                f5.require_dataset(path, shape=np.shape(data),
                                   data=data, dtype=dtype)
        else:
            f5.require_dataset(paths, shape=np.shape(tensor),
                               data=tensor, dtype=dtype)


def change_mol_units(mol, factor=angs2au):
    """
    change the units of the molecular coordinates
    :returns: New XYZ namedtuple
    """
    newMol = []
    for atom in mol:
        coord = list(map(lambda x: x * factor, atom.xyz))
        newMol.append(AtomXYZ(atom.symbol, coord))
    return newMol


def tuplesXYZ_to_plams(xs):
    """ Transform a list of namedTuples to a Plams molecule """
    plams_mol = Molecule()
    for at in xs:
        symb = at.symbol
        cs = at.xyz
        plams_mol.add_atom(Atom(symbol=symb, coords=tuple(cs)))

    return plams_mol


<<<<<<< HEAD
def number_spherical_functions_per_atom(mol, package_name, basis_name, path_hdf5):
    """
    Compute the number of spherical shells per atom
    """
    with h5py.File(path_hdf5, 'r') as f5:
        xs = [f5['{}/basis/{}/{}/coefficients'.format(
            package_name, atom[0], basis_name)] for atom in mol]
        ys = [calc_orbital_Slabels(
            package_name, read_basis_format(
                package_name, path.attrs['basisFormat'])) for path in xs]

        return np.stack([sum(len(x) for x in ys[i]) for i in range(len(mol))])


def calc_orbital_Slabels(name, fss):
    """
    Most quantum packages use standard basis set which contraction is
    presented usually by a format like:
    c def2-SV(P)
    # c     (7s4p1d) / [3s2p1d]     {511/31/1}
    this mean that this basis set for the Carbon atom uses 7 ``s`` CGF,
    4 ``p`` CGF and 1 ``d`` CGFs that are contracted in 3 groups of 5-1-1
    ``s`` functions, 3-1 ``p`` functions and 1 ``d`` function. Therefore
    the basis set format can be represented by [[5,1,1], [3,1], [1]].

    On the other hand Cp2k uses a special basis set ``MOLOPT`` which
    format explanation can be found at: `C2pk
    <https://github.com/cp2k/cp2k/blob/e392d1509d7623f3ebb6b451dab00d1dceb9a248/cp2k/data/BASIS_MOLOPT>`_.

    :parameter name: Quantum package name
    :type name: string
    :parameter fss: Format basis set
    :type fss: [Int] | [[Int]]
    """
    def funSlabels(d, l, fs):
        if isinstance(fs, list):
            fs = sum(fs)
        labels = [d[l]] * fs
        return labels

    angularM = ['s', 'p', 'd', 'f', 'g']
    if name == 'cp2k':
        dict_Ord_Labels = dict_cp2kOrder_spherical
    else:
        raise NotImplementedError

    return concat([funSlabels(dict_Ord_Labels, l, fs)
                   for l, fs in zip(angularM, fss)])


def read_basis_format(name, basisFormat):
    if name == 'cp2k':
        s = basisFormat.replace('[', '').split(']')[0]
        fss = list(map(int, s.split(',')))
        fss = fss[4:]  # cp2k coefficient formats start in column 5
        return fss
    elif name == 'turbomole':
        strs = s.replace('[', '').split('],')
        return [list(map(int, s.replace(']', '').split(','))) for s in strs]
    else:
        raise NotImplementedError()


dict_cp2kOrder_spherical = {
    's': ['s'],
    'p': ['py', 'pz', 'px'],
    'd': ['d-2', 'd-1', 'd0', 'd+1', 'd+2'],
    'f': ['f-3', 'f-2', 'f-1', 'f0', 'f+1', 'f+2', 'f+3']
}
=======
def read_cell_parameters_as_array(file_cell_parameters: str) -> tuple:
    """
    Read the cell parameters as a numpy array
    """
    arr = np.loadtxt(file_cell_parameters, skiprows=1)

    with open(file_cell_parameters, 'r') as f:
        header = f.readline()

    return header, arr
>>>>>>> 2b685911
<|MERGE_RESOLUTION|>--- conflicted
+++ resolved
@@ -165,13 +165,8 @@
         return False
 
 
-<<<<<<< HEAD
 def store_arrays_in_hdf5(
         path_hdf5: str, paths, tensor: Array, dtype=np.float32) -> None:
-=======
-def store_arrays_in_hdf5(path_hdf5: str, paths, tensor: Array,
-                         dtype=np.float32) -> None:
->>>>>>> 2b685911
     """
     Store the corrected overlaps in the HDF5 file
     """
@@ -209,7 +204,6 @@
     return plams_mol
 
 
-<<<<<<< HEAD
 def number_spherical_functions_per_atom(mol, package_name, basis_name, path_hdf5):
     """
     Compute the number of spherical shells per atom
@@ -279,7 +273,8 @@
     'd': ['d-2', 'd-1', 'd0', 'd+1', 'd+2'],
     'f': ['f-3', 'f-2', 'f-1', 'f0', 'f+1', 'f+2', 'f+3']
 }
-=======
+
+
 def read_cell_parameters_as_array(file_cell_parameters: str) -> tuple:
     """
     Read the cell parameters as a numpy array
@@ -289,5 +284,4 @@
     with open(file_cell_parameters, 'r') as f:
         header = f.readline()
 
-    return header, arr
->>>>>>> 2b685911
+    return header, arr