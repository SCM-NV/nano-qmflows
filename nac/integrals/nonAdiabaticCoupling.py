--- conflicted
+++ resolved
@@ -1,4 +1,5 @@
-__author__ = "Felipe Zapata"
+__all__ = ['calculate_couplings_3points', 'calculate_couplings_levine',
+           'compute_overlaps_for_coupling', 'correct_phases']
 
 # ================> Python Standard  and third-party <==========
 # from multipoleObaraSaika import sab_unfolded
@@ -16,7 +17,17 @@
 Matrix = np.ndarray
 Tensor3D = np.ndarray
 
-# =====================================<>======================================
+
+def calculate_couplings_3points(
+        dt: float, mtx_sji_t0: Matrix, mtx_sij_t0: Matrix,
+        mtx_sji_t1: Matrix, mtx_sij_t1: Matrix) -> None:
+    """
+    Calculate the non-adiabatic interaction matrix using 3 geometries,
+    the CGFs for the atoms and molecular orbitals coefficients read
+    from a HDF5 File.
+    """
+    cte = 1.0 / (4.0 * dt)
+    return cte * (3 * (mtx_sji_t1 - mtx_sij_t1) + (mtx_sij_t0 - mtx_sji_t0))
 
 
 def calculate_couplings_levine(i: int, dt: float, w_jk: Matrix,
@@ -87,11 +98,7 @@
     """
     nFrames = overlaps.shape[0]  # total number of overlap matrices
 
-<<<<<<< HEAD
-    for k in (nFrames // 2):
-=======
     for k in range(nFrames // 2):
->>>>>>> 57a2760c
         m = 2 * k
         # Extract phases
         phases_t0, phases_t1 = mtx_phases[k: k + 2]
@@ -151,7 +158,8 @@
     return mtx_sji_t0, mtx_sij_t0
 
 
-def read_overlap_data(path_hdf5, mo_paths, hdf5_trans_mtx, nHOMO, couplings_range):
+def read_overlap_data(path_hdf5: str, mo_paths: str, hdf5_trans_mtx: str,
+                      nHOMO: int, couplings_range: tuple) -> None:
     """
     Read the Molecular orbital coefficients and the transformation matrix
     """
@@ -209,8 +217,8 @@
     """
     Calculate the k-th row of the overlap integral using
     2 CGFs  and 2 different atomic coordinates.
-    This function only computes the upper triangular matrix since for the atomic
-    basis, the folliwng condition is fulfill
+    This function only computes the upper triangular matrix since for the
+    atomic basis, the folliwng condition is fulfill
     <f(t-dt) | f(t) > = <f(t) | f(t - dt) >
     """
     row = np.zeros(dim)
@@ -258,6 +266,7 @@
 
     return t
 
+
 def compute_range_orbitals(mtx: Matrix, nHOMO: int,
                            couplings_range: Tuple) -> Tuple:
     """
