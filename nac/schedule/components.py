__author__ = "Felipe Zapata"

__all__ = ["calculate_mos", "create_dict_CGFs", "create_point_folder",
           "split_file_geometries"]

# ================> Python Standard  and third-party <==========
from collections import namedtuple
from noodles import (gather, schedule)
from os.path import join

import fnmatch
import h5py
import logging
import os

# ==================> Internal modules <==========
from nac.basisSet.basisNormalization import createNormalizedCGFs
from nac.schedule.scheduleCp2k import prepare_job_cp2k
from qmworks.common import InputKey
from qmworks.hdf5 import dump_to_hdf5
from qmworks.hdf5.quantumHDF5 import (cp2k2hdf5, turbomole2hdf5)
from qmworks.utils import chunksOf
from qmworks.warnings_qmworks import SCF_Convergence_Warning

# Type Hints
from typing import (Dict, List, Tuple)

# ==============================<>=========================
# Tuple contanining file paths
JobFiles = namedtuple("JobFiles", ("get_xyz", "get_inp", "get_out", "get_MO"))

# Starting logger
logger = logging.getLogger(__name__)

# ==============================> Tasks <=====================================

def calculate_mos(package_name, all_geometries, project_name, path_hdf5,
                  folders, package_args, guess_args=None,
                  calc_new_wf_guess_on_points=None, enumerate_from=0,
                  package_config=None):
    """
    Look for the MO in the HDF5 file if they do not exists calculate them by
    splitting the jobs in batches given by the ``restart_chunk`` variables.
    Only the first job is calculated from scratch while the rest of the
    batch uses as guess the wave function of the first calculation in
    the batch.

    :param all_geometries: list of molecular geometries
    :type all_geometries: String list
    :param project_name: Name of the project used as root path for storing
    data in HDF5.
    :type project_name: String
    :param path_hdf5: Path to the HDF5 file that contains the
    numerical results.
    :type path_hdf5: String
    :param folders: path to the directories containing the MO outputs
    :type folders: String list
    :param package_args: Settings for the job to run.
    :type package_args: Settings
    :param calc_new_wf_guess_on_points: Calculate a new Wave function guess in
    each of the geometries indicated. By Default only an initial guess is
    computed.
    :type calc_new_wf_guess_on_points: [Int]
    :param enumerate_from: Number from where to start enumerating the folders
    create for each point in the MD
    :type enumerate_from: Int
    :returns: path to nodes in the HDF5 file to MO energies
              and MO coefficients.
    """
    def search_data_in_hdf5(xs):
        """
        Search if the node exists in the HDF5 file.
        """
        if os.path.exists(path_hdf5):
            with h5py.File(path_hdf5, 'r') as f5:
                if isinstance(xs, list):
                    return all(path in f5 for path in xs)
                else:
                    return xs in f5
        else:
            return False

    # First calculation has no initial guess
    guess_job = None

    # calculate the rest of the job using the previous point as initial guess
    orbitals = []  # list to the nodes in the HDF5 containing the MOs
    for j, gs in enumerate(all_geometries):

        # number of the point with respect to all the trajectory
        k = j + enumerate_from

        # Path where the MOs will be store in the HDF5
        root = join(project_name, 'point_{}'.format(k), package_name, 'mo')
        hdf5_orb_path = [join(root, 'eigenvalues'), join(root, 'coefficients')]

        # If the MOs are already store in the HDF5 format return the path
        # to them and skip the calculation
        if search_data_in_hdf5(hdf5_orb_path):
            logger.info("point_{} has already been calculated".format(k))
            orbitals.append(hdf5_orb_path)
        else:
            logger.info("Computing Molecular orbitals of: point_{}".format(k))

            # Path to I/O files
            point_dir = folders[j]
            job_files = create_file_names(point_dir, k)
            job_name = 'point_{}'.format(k)
            
            # Compute the MOs and return a new guess
            promise_qm = compute_orbitals(
                guess_job, package_name, project_name, path_hdf5,
                package_args, guess_args, package_config,
                calc_new_wf_guess_on_points, point_dir, job_files, k, gs)

            # Check if the job finishes succesfully
            promise_qm = schedule_check(
                promise_qm, job_name, package_name, project_name, path_hdf5,
                package_args, guess_args, package_config, point_dir, job_files, k, gs)
            
            # Store the computation
            path_MOs = store_in_hdf5(project_name, path_hdf5, promise_qm,
                                     hdf5_orb_path, job_name)

            # accumulate the MOs
            guess_job = promise_qm
            orbitals.append(path_MOs)

    return gather(*orbitals)


@schedule
def store_in_hdf5(project_name: str, path_hdf5: str, promise_qm: Tuple,
                  node_paths: str, job_name: str) -> None:
    #Molecular Orbitals
    mos = promise_qm.orbitals
    if mos is not None:
        with h5py.File(path_hdf5, 'r+') as f5:
            dump_to_hdf5(
                mos, 'cp2k', f5, project_name=project_name, job_name=job_name)
    return node_paths


def compute_orbitals(
        guess_job, package_name: str, project_name: str, path_hdf5: str,
        package_args: Dict, guess_args: Dict, package_config: Dict,
        calc_new_wf_guess_on_points: List, point_dir: str, job_files: Tuple,
        k: int, gs: List):
    """
    Call a Quantum chemisty package to compute the MOs required to calculate
    the nonadiabatic coupling. When finish store the MOs in the HdF5 and
    returns a new guess.
    """
    prepare_and_schedule = {'cp2k': prepare_job_cp2k}

    call_schedule_qm = prepare_and_schedule[package_name]
<<<<<<< HEAD

    job_files = create_file_names(point_dir, k)
=======
>>>>>>> 11ca905b

    # Calculating initial guess
    compute_guess = calc_new_wf_guess_on_points is not None

    # A job  is a restart if guess_job is None and the list of
    # wf guesses are not empty
    is_restart = guess_job is None and compute_guess

    pred = (k in calc_new_wf_guess_on_points) or is_restart

    if pred:
        print("Calling guess")
        guess_job = call_schedule_qm(
            gs, job_files, guess_args,
            k, point_dir, wfn_restart_job=guess_job,
            package_config=package_config)

    promise_qm = call_schedule_qm(
<<<<<<< HEAD
        gs, job_files, package_args,
        k, point_dir, wfn_restart_job=guess_job,
        package_config=package_config)

=======
            gs, job_files, package_args,
            k, point_dir, wfn_restart_job=guess_job,
            package_config=package_config)
    
>>>>>>> 11ca905b
    return promise_qm

@schedule
def schedule_check(promise_qm, job_name: str, package_name: str,
                   project_name: str, path_hdf5: str, package_args: Dict,
                   guess_args: Dict, package_config: Dict, point_dir: str,
                   job_files: Tuple, k: int, gs: List):
    """
    Check wether a calculation finishes succesfully otherwise run a new guess.
    """
    # Warnings of the computation
    warnings = promise_qm.warnings

    # Check for SCF convergence errors
    if warnings is not None and any(
            w == SCF_Convergence_Warning for msg, w in warnings.items()):
        # Report the failure
        msg = "Job: {} Finished with Warnings: {}".format(job_name, warnings)
        logger.warning(msg)

        # recompute a new guess
        msg1 = "Computing a new wave function guess for job: {}".format(job_name)
        logger.warning(msg1)

        # Remove the previous ascii file containing the MOs 
        msg2 = "removing file containig the previous failed MOs of {}".format(job_name)
        logger.warning(msg2)
        path = fnmatch.filter(os.listdir(point_dir), 'mo*MOLog')[0]
        os.remove(join(point_dir, path))

        # Compute new guess at point k
        calc_new_wf_guess_on_points = [k]
        return compute_orbitals(
            None, package_name, project_name, path_hdf5,
            package_args, guess_args, package_config,
            calc_new_wf_guess_on_points, point_dir, job_files, k, gs)
    
    return promise_qm

def create_point_folder(work_dir, n, enumerate_from):
    """
    Create a new folder for each point in the MD trajectory.

    :returns: Paths lists.
    """
    folders = []
    for k in range(enumerate_from, n + enumerate_from):
        new_dir = join(work_dir, 'point_{}'.format(k))
        if not os.path.exists(new_dir):
            os.makedirs(new_dir)
        folders.append(new_dir)

    return folders


def split_file_geometries(pathXYZ):
    """
    Reads a set of molecular geometries in xyz format and returns
    a list of string, where is element a molecular geometry

    :returns: String list containing the molecular geometries.
    """
    # Read Cartesian Coordinates
    with open(pathXYZ) as f:
        xss = f.readlines()

    numat = int(xss[0].split()[0])
    return list(map(''.join, chunksOf(xss, numat + 2)))


def create_dict_CGFs(path_hdf5, basisname, xyz, package_name='cp2k',
                     package_config=None):
    """
    Try to read the basis from the HDF5 otherwise read it from a file and store
    it in the HDF5 file. Finally, it reads the basis Set from HDF5 and
    calculate the CGF for each atom.

    :param path_hdf5: Path to the HDF5 file that contains the
    numerical results.
    type path_hdf5: String
    :param basisname: Name of the Gaussian basis set.
    :type basisname: String
    :param xyz: List of Atoms.
    :type xyz: [nac.common.AtomXYZ]
    """
    functions = {'cp2k': cp2k2hdf5, 'turbomole': turbomole2hdf5}

    basis_location = join(package_name, 'basis')
    with h5py.File(path_hdf5) as f5:
        if basis_location not in f5:
            # Search Path to the file containing the basis set
            pathBasis = package_config["basis"]
            keyBasis = InputKey("basis", [pathBasis])
            # Store the basis sets
            functions[package_name](f5, [keyBasis])

        return createNormalizedCGFs(f5, basisname, package_name, xyz)


def create_file_names(work_dir, i):
    """
    Creates a namedTuple with the name of the 4 files used
    for each point in the trajectory

    :returns: Namedtuple containing the IO files
    """
    file_xyz = join(work_dir, 'coordinates_{}.xyz'.format(i))
    file_inp = join(work_dir, 'point_{}.inp'.format(i))
    file_out = join(work_dir, 'point_{}.out'.format(i))
    file_MO = join(work_dir, 'mo_coeff_{}.out'.format(i))

    return JobFiles(file_xyz, file_inp, file_out, file_MO)<|MERGE_RESOLUTION|>--- conflicted
+++ resolved
@@ -31,8 +31,8 @@
 
 # Starting logger
 logger = logging.getLogger(__name__)
-
 # ==============================> Tasks <=====================================
+
 
 def calculate_mos(package_name, all_geometries, project_name, path_hdf5,
                   folders, package_args, guess_args=None,
@@ -106,7 +106,7 @@
             point_dir = folders[j]
             job_files = create_file_names(point_dir, k)
             job_name = 'point_{}'.format(k)
-            
+
             # Compute the MOs and return a new guess
             promise_qm = compute_orbitals(
                 guess_job, package_name, project_name, path_hdf5,
@@ -117,7 +117,7 @@
             promise_qm = schedule_check(
                 promise_qm, job_name, package_name, project_name, path_hdf5,
                 package_args, guess_args, package_config, point_dir, job_files, k, gs)
-            
+
             # Store the computation
             path_MOs = store_in_hdf5(project_name, path_hdf5, promise_qm,
                                      hdf5_orb_path, job_name)
@@ -132,7 +132,10 @@
 @schedule
 def store_in_hdf5(project_name: str, path_hdf5: str, promise_qm: Tuple,
                   node_paths: str, job_name: str) -> None:
-    #Molecular Orbitals
+    """
+    Store the MOs in the HDF5
+    """
+    # Molecular Orbitals
     mos = promise_qm.orbitals
     if mos is not None:
         with h5py.File(path_hdf5, 'r+') as f5:
@@ -154,11 +157,8 @@
     prepare_and_schedule = {'cp2k': prepare_job_cp2k}
 
     call_schedule_qm = prepare_and_schedule[package_name]
-<<<<<<< HEAD
 
     job_files = create_file_names(point_dir, k)
-=======
->>>>>>> 11ca905b
 
     # Calculating initial guess
     compute_guess = calc_new_wf_guess_on_points is not None
@@ -170,25 +170,18 @@
     pred = (k in calc_new_wf_guess_on_points) or is_restart
 
     if pred:
-        print("Calling guess")
         guess_job = call_schedule_qm(
             gs, job_files, guess_args,
             k, point_dir, wfn_restart_job=guess_job,
             package_config=package_config)
 
     promise_qm = call_schedule_qm(
-<<<<<<< HEAD
         gs, job_files, package_args,
         k, point_dir, wfn_restart_job=guess_job,
         package_config=package_config)
 
-=======
-            gs, job_files, package_args,
-            k, point_dir, wfn_restart_job=guess_job,
-            package_config=package_config)
-    
->>>>>>> 11ca905b
     return promise_qm
+
 
 @schedule
 def schedule_check(promise_qm, job_name: str, package_name: str,
@@ -212,7 +205,7 @@
         msg1 = "Computing a new wave function guess for job: {}".format(job_name)
         logger.warning(msg1)
 
-        # Remove the previous ascii file containing the MOs 
+        # Remove the previous ascii file containing the MOs
         msg2 = "removing file containig the previous failed MOs of {}".format(job_name)
         logger.warning(msg2)
         path = fnmatch.filter(os.listdir(point_dir), 'mo*MOLog')[0]
@@ -224,8 +217,9 @@
             None, package_name, project_name, path_hdf5,
             package_args, guess_args, package_config,
             calc_new_wf_guess_on_points, point_dir, job_files, k, gs)
-    
+
     return promise_qm
+
 
 def create_point_folder(work_dir, n, enumerate_from):
     """
