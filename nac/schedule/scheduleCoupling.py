__author__ = "Felipe Zapata"

# ================> Python Standard  and third-party <==========
from itertools import chain
from os.path import join
from scipy.optimize import linear_sum_assignment

import h5py
import logging
import numpy as np
import os
# ==================> Internal modules <==========
from nac.integrals import (calculate_couplings_levine,
                           compute_overlaps_for_coupling,
                           correct_phases)
from nac.common import (femtosec2au, retrieve_hdf5_data, search_data_in_hdf5)
from qmworks.hdf5.quantumHDF5 import StoreasHDF5

# Types hint
from typing import (Dict, List, Tuple)

# Numpy type hints
Vector = np.ndarray
Matrix = np.ndarray
Tensor3D = np.ndarray

# Starting logger
logger = logging.getLogger(__name__)

# ==============================> Schedule Tasks <=============================


def lazy_couplings(paths_overlaps: List, path_hdf5: str, project_name: str,
                   enumerate_from: int, nHOMO: int, dt: float) -> List:
    """
    Compute the Nonadibatic coupling using a 3 point approximation. See:
    The Journal of Chemical Physics 137, 22A514 (2012); doi: 10.1063/1.4738960

    Notice that the states can cross frequently due to unavoided crossing and
    such crossing must be track. see:
    J. Chem. Phys. 137, 014512 (2012); doi: 10.1063/1.4732536
    """
    number_of_frames = len(paths_overlaps)

    # Pasth to the overlap matrices after the tracking
    # and phase correction
    matrices_names = ['mtx_sji_t0_corrected', 'mtx_sij_t0_corrected']
    roots = [join(project_name, 'overlaps_{}'.format(i))
             for i in range(number_of_frames + enumerate_from)]
    paths_corrected_overlaps = [join(r, m) for r in roots
                                for m in matrices_names]

    # Compute the corrected overlaps if not avaialable in the HDF5
    if not search_data_in_hdf5(path_hdf5, paths_corrected_overlaps[0]):
        # time in atomic units
        dt_au = dt * femtosec2au

        # Compute the dimension of the coupling matrix
        mtx_0 = retrieve_hdf5_data(path_hdf5, paths_overlaps[0][0])
        _, dim = mtx_0.shape

        # Read all the Overlaps
        concat_paths = chain(*paths_overlaps)
        overlaps = np.stack([retrieve_hdf5_data(path_hdf5, ps)
                             for ps in concat_paths])

        # Number of couplings to compute
        nCouplings = overlaps.shape[0] // 2

        # Compute the unavoided crossing using the Overlap matrix
        # and correct the swaps between Molecular Orbitals
        logger.debug("Computing the Unavoided crossings")
        overlaps, swaps = track_unavoided_crossings(overlaps, nHOMO)

        # Track the crossings bewtween MOs
        logger.debug("Tracking the crossings between MOs")

        # Compute all the phases taking into account the unavoided crossings
        logger.debug("Computing the phases of the MOs")
        mtx_phases = compute_phases(overlaps, nCouplings, dim)

        # Fixed the phases of the whole set of overlap matrices
        fixed_phase_overlaps = correct_phases(overlaps, mtx_phases)

        # Store corrected overlaps in the HDF5
        store_corrected_overlaps(path_hdf5, paths_corrected_overlaps,
                                 fixed_phase_overlaps)
    else:
        fixed_phase_overlaps = np.stack(
            retrieve_hdf5_data(path_hdf5, paths_corrected_overlaps))

    # Write the overlaps in text format
    logger.debug("Writing down the overlaps in ascii format")
    write_overlaps_in_ascii(fixed_phase_overlaps)

    # Fixed the phases of the whole set of overlap matrices
    fixed_phase_overlaps = correct_phases(overlaps, mtx_phases)

    # Compute the couplings using the four matrices previously calculated
    # Together with the phases
    couplings = [calculate_couplings(
        i, project_name, fixed_phase_overlaps,
        path_hdf5, enumerate_from, dt_au) for i in range(nCouplings)]

    return swaps, couplings


def calculate_couplings(
        i: int, project_name: str, fixed_phase_overlaps: Tensor3D,
        path_hdf5: str, enumerate_from: int, dt_au: float) -> str:
    """
    Search for the ith Coupling in the HDF5, if it is not available compute it
    using the 3 points approximation.
    """
    # Path were the couplinp is store
    k = i + enumerate_from
    path = join(project_name, 'coupling_{}'.format(k))

    # Skip the computation if the coupling is already done
    if search_data_in_hdf5(path_hdf5, path):
        logger.info("Coupling: {} has already been calculated".format(path))
        return path
    else:
        logger.info("Computing coupling: {}".format(path))
        # Extract the 4 overlap matrices involved in the coupling computation
        j = 2 * i
<<<<<<< HEAD
        ps = fixed_phase_overlaps[j: j + 4]

        # Compute the couplings with the phase corrected overlaps
        couplings = calculateCoupling3Points(dt_au, *ps)
=======
        ps = fixed_phase_overlaps[j: j + 2]

        # Compute the couplings with the phase corrected overlaps
        couplings = calculate_couplings_levine(i, dt_au, *ps)
>>>>>>> 57a2760c

        # Store the Coupling in the HDF5
        with h5py.File(path_hdf5, 'r+') as f5:
            store = StoreasHDF5(f5, 'cp2k')
            store.funHDF5(path, couplings)

        return path


def compute_phases(overlaps: Tensor3D, nCouplings: int,
                   dim: int) -> Matrix:
    """
    Compute the phase of the state_i at time t + dt, using the following
    equation:
    phase_i(t+dt) = Sii(t) * phase_i(t)
    """
    # initial references
    references = np.ones(dim)

    # Matrix containing the phases
    mtx_phases = np.empty((nCouplings + 1, dim))
    mtx_phases[0, :] = references

    print(overlaps.shape)
    # Compute the phases at times t + dt using the phases at time t
    for i in range(nCouplings):
        Sji_t = overlaps[2 * i].reshape(dim, dim)

        # Compute the phase at time t
        phases = np.sign(np.diag(Sji_t)) * references
        mtx_phases[i + 1] = phases
        references = phases

    return mtx_phases


def track_unavoided_crossings(overlaps: Tensor3D, nHOMO: int) -> Tuple:
    """
    Track the index of the states if there is a crossing using the algorithm
    at J. Chem. Phys. 137, 014512 (2012); doi: 10.1063/1.4732536.
    """
    # 3D array containing the costs
    # Notice that the cost is compute on half of the overlap matrices
    # correspoding to Sji_t, the other half corresponds to Sij_t
    nOverlaps, nOrbitals, _ = overlaps.shape
    dim_x = nOverlaps // 2

    # Indexes taking into account the crossing
    # There are 2 Overlap matrices at each time t
    indexes = np.empty((dim_x + 1, nOrbitals), dtype=np.int)
    indexes[0] = np.arange(nOrbitals, dtype=np.int)

    # Track the crossing using the overlap matrices

    for k in range(dim_x):
        # Cost matrix to track the corssings
        logger.info("Tracking crossings at time: {}".format(k))
        cost_mtx_homos = np.negative(overlaps[2 * k, :nHOMO, :nHOMO] ** 2)
        cost_mtx_lumos = np.negative(overlaps[2 * k, nHOMO:, nHOMO:] ** 2)

        # Compute the swap at time t + dt using two set of Orbitals:
        # HOMOs and LUMOS
        swaps_homos = linear_sum_assignment(cost_mtx_homos)[1]
        swaps_lumos = linear_sum_assignment(cost_mtx_lumos)[1]
        total_swaps = np.concatenate((swaps_homos, swaps_lumos + nHOMO))
        indexes[k + 1] = total_swaps

        # update the overlaps at times > t with the previous swaps
        if k != (dim_x - 1):  # last element
            k2 = 2 * (k + 1)
            overlaps[k2:] = swap_forward(overlaps[k2:], total_swaps)

    # Accumulate the swaps
    acc = indexes[0]
    arr = np.empty(indexes.shape, dtype=np.int)
    arr[0] = acc

    # Fold accumulating the crossings
    for i in range(dim_x):
        acc = acc[indexes[i + 1]]
        arr[i + 1] = acc

    return overlaps, arr


def swap_forward(overlaps: Tensor3D, swaps: Vector) -> Tensor3D:
    """
    Track all the crossings that happend previous to the current
    time.
    """
    for i, mtx in enumerate(np.rollaxis(overlaps, 0)):
        overlaps[i] = swap_indexes(mtx, swaps)

    return overlaps


def lazy_overlaps(i: int, project_name: str, path_hdf5: str, dictCGFs: Dict,
                  geometries: Tuple, mo_paths: List, hdf5_trans_mtx: str=None,
                  enumerate_from: int=0, nHOMO: int=None,
                  couplings_range: Tuple=None) -> str:
    """
    Calculate the 4 overlap matrix used to compute the subsequent couplings.
    The overlap matrices are computed using 3 consecutive set of MOs and
    3 consecutive geometries( in atomic units), from a molecular dynamics.

    :param i: nth coupling calculation
    :param project_name: Name of the project to be executed.
    :paramter dictCGFS: Dictionary from Atomic Label to basis set
    :type     dictCGFS: Dict String [CGF],
              CGF = ([Primitives], AngularMomentum),
              Primitive = (Coefficient, Exponent)
    :parameter geometries: molecular geometries stored as list of
                           namedtuples.
    :type      geometries: ([AtomXYZ], [AtomXYZ], [AtomXYZ])
    :parameter mo_paths: List of paths to the MO in the HDF5
    :param hdf5_trans_mtx: Path to the transformation matrix in the HDF5
    :param enumerate_from: Number from where to start enumerating the folders
    create for each point in the MD
    :param nHOMO: index of the HOMO orbital in the HDF5
    :param couplings_range: range of Molecular orbitals used to compute the
    coupling.

    :returns: path to the Coupling inside the HDF5
    """
    # Path inside the HDF5 where the overlaps are stored
    root = join(project_name, 'overlaps_{}'.format(i + enumerate_from))
    names_matrices = ['mtx_sji_t0', 'mtx_sij_t0']
    overlaps_paths_hdf5 = [join(root, name) for name in names_matrices]

    # If the Overlaps are not in the HDF5 file compute them
    if search_data_in_hdf5(path_hdf5, overlaps_paths_hdf5):
        logger.info("{} Overlaps are already in the HDF5".format(root))
    else:
        # Read the Molecular orbitals from the HDF5
        logger.info("Computing: {}".format(root))

        # Paths to the MOs inside the HDF5
        hdf5_mos_path = [mo_paths[i + j][1] for j in range(2)]

        # Partial application of the function computing the overlap
        overlaps = compute_overlaps_for_coupling(
            geometries, path_hdf5, hdf5_mos_path, dictCGFs, nHOMO,
            couplings_range, hdf5_trans_mtx)

        # Store the matrices in the HDF5 file
        with h5py.File(path_hdf5, 'r+') as f5:
            store = StoreasHDF5(f5, 'cp2k')
            for p, mtx in zip(overlaps_paths_hdf5, overlaps):
                store.funHDF5(p, mtx)

    return overlaps_paths_hdf5


def write_hamiltonians(path_hdf5: str, mo_paths: List,
                       crossing_and_couplings: Tuple,
                       nPoints: int, path_dir_results: str=None,
                       enumerate_from: int=0, nHOMO: int=None,
                       couplings_range: Tuple=None) -> None:
    """
    Write the real and imaginary components of the hamiltonian using both
    the orbitals energies and the derivative coupling accoring to:
    http://pubs.acs.org/doi/abs/10.1021/ct400641n
    **Units are: Rydbergs**.
    """
    swaps, path_couplings = crossing_and_couplings

    def write_pyxaid_format(arr, fileName):
        np.savetxt(fileName, arr, fmt='%10.5e', delimiter='  ')

    def write_data(i):
        j = i + enumerate_from
        path_coupling = path_couplings[i]
        css = retrieve_hdf5_data(path_hdf5, path_coupling)

        # Extract the energy values at time t
        # The first coupling is compute at time t + dt
        # Then I'm shifting the energies dt to get the correct value
        energies = retrieve_hdf5_data(path_hdf5, mo_paths[i + 1][0])

        # Print Energies in the range given by the user
        if all(x is not None for x in [nHOMO, couplings_range]):
            lowest = nHOMO - couplings_range[0]
            highest = nHOMO + couplings_range[1]
            energies = energies[lowest: highest]

        # Swap the energies of the states that are crossing
        energies = energies[swaps[i]]

        # FileNames
        file_ham_im = join(path_dir_results, 'Ham_{}_im'.format(j))
        file_ham_re = join(path_dir_results, 'Ham_{}_re'.format(j))

        # convert to Rydbergs
        ham_im = 2.0 * css
        ham_re = np.diag(2.0 * energies)

        write_pyxaid_format(ham_im, file_ham_im)
        write_pyxaid_format(ham_re, file_ham_re)

        return (file_ham_im, file_ham_re)

    # The couplings are compute at time t + dt therefore
    # we associate the energies at time t + dt with the corresponding coupling
    return [write_data(i) for i in range(nPoints)]


def swap_indexes(arr: Matrix, swaps_t: Vector) -> Matrix:
    """
    Swap the index i corresponding to the ith Molecular orbital
    with the corresponding swap at time t0.
    Repeat the same procedure with the index and swap at time t1.
    The swaps are compute with the linear sum assignment algorithm from Scipy.
    https://docs.scipy.org/doc/scipy-0.18.1/reference/generated/scipy.optimize.linear_sum_assignment.html
    """
    dim = arr.shape[0]

    # New Matrix where the matrix elements have been swap according
    # to the states
    brr = np.empty((dim, dim))

    for k in range(dim):
        indexes = np.repeat(swaps_t[k], dim), swaps_t
        brr[k] = arr[indexes]

    return brr


def validate_crossings(overlaps: Matrix) -> None:
    """
    Warn the user about crossings that do not have physical meaning
    or points entering/leaving the active space.
    """
    for k, mtx in enumerate(overlaps[1:-1:2]):
        diag = np.abs(np.diag(mtx))
        indexes = np.argwhere(diag < 0.5).flatten()
        if indexes.size != 0:
            msg = " the following MOs has a overlap Sii < 0.5: {}\
            at time {}".format(indexes, k)
            logger.warning(msg)


def write_overlaps_in_ascii(overlaps: Tensor3D) -> None:
    """
    Write the corrected overlaps in text files.
    """
    if not os.path.isdir('overlaps'):
        os.mkdir('overlaps')

    # write overlaps
    nFrames = overlaps.shape[0]
    for k in range(nFrames // 2):
        m = 2 * k
        mtx_Sji, mtx_Sij = overlaps[m: m + 2]
        path_Sji = 'overlaps/mtx_Sji_{}'.format(m)
        path_Sij = 'overlaps/mtx_Sij_{}'.format(m)

        np.savetxt(path_Sji, mtx_Sji, fmt='%10.5e', delimiter='  ')
        np.savetxt(path_Sij, mtx_Sij, fmt='%10.5e', delimiter='  ')


def store_corrected_overlaps(path_hdf5: str, paths_corrected_overlaps: List,
                             fixed_phase_overlaps: Tensor3D) -> None:
    """
    Store the corrected overlaps in the HDF5 file
    """
    with h5py.File(path_hdf5, 'r+') as f5:
        store = StoreasHDF5(f5, 'cp2k')
        for k, path in enumerate(paths_corrected_overlaps):
            store.funHDF5(path, fixed_phase_overlaps[k])<|MERGE_RESOLUTION|>--- conflicted
+++ resolved
@@ -10,16 +10,17 @@
 import numpy as np
 import os
 # ==================> Internal modules <==========
-from nac.integrals import (calculate_couplings_levine,
-                           compute_overlaps_for_coupling,
-                           correct_phases)
+from nac.integrals import (
+    calculate_couplings_levine, calculate_couplings_3points,
+    compute_overlaps_for_coupling, correct_phases)
 from nac.common import (femtosec2au, retrieve_hdf5_data, search_data_in_hdf5)
 from qmworks.hdf5.quantumHDF5 import StoreasHDF5
 
 # Types hint
-from typing import (Dict, List, Tuple)
+from typing import (Callable, Dict, List, Tuple)
 
 # Numpy type hints
+Array = np.ndarray  # Generic Array
 Vector = np.ndarray
 Matrix = np.ndarray
 Tensor3D = np.ndarray
@@ -31,17 +32,49 @@
 
 
 def lazy_couplings(paths_overlaps: List, path_hdf5: str, project_name: str,
-                   enumerate_from: int, nHOMO: int, dt: float) -> List:
+                   enumerate_from: int, nHOMO: int, dt: float,
+                   algorithm='levine') -> List:
     """
     Compute the Nonadibatic coupling using a 3 point approximation. See:
     The Journal of Chemical Physics 137, 22A514 (2012); doi: 10.1063/1.4738960
+
+    or a 2Point approximation using an smoothing function:
+    J. Phys. Chem. Lett. 2014, 5, 2351−2356; doi: 10.1021/jz5009449
 
     Notice that the states can cross frequently due to unavoided crossing and
     such crossing must be track. see:
     J. Chem. Phys. 137, 014512 (2012); doi: 10.1063/1.4732536
     """
+    fixed_phase_overlaps, swaps = compute_the_fixed_phase_overlaps()
+
+    # Compute the couplings using either the levine method
+    # or the 3Points approximation
+    coupling_algorithms = {'levine': (calculate_couplings_levine, 2),
+                           '3points': (calculate_couplings_3points, 4)}
+    # Choose an algorithm to compute the couplings
+    fun_coupling, step = coupling_algorithms[algorithm]
+
+    # Number of couplings to compute
+    nCouplings = fixed_phase_overlaps.shape[0] // 2
+
+    # time in atomic units
+    dt_au = dt * femtosec2au
+
+    couplings = [calculate_couplings(
+        fun_coupling, step, i, project_name, fixed_phase_overlaps, path_hdf5,
+        enumerate_from, dt_au, algorithm) for i in range(nCouplings)]
+
+    return swaps, couplings
+
+
+def compute_the_fixed_phase_overlaps(
+        paths_overlaps: List, path_hdf5: str, project_name: str,
+        enumerate_from: int, nHOMO: int) -> Tuple:
+    """
+    First track the unavoided crossings between Molecular orbitals and
+    finally correct the phase for the whole trajectory.
+    """
     number_of_frames = len(paths_overlaps)
-
     # Pasth to the overlap matrices after the tracking
     # and phase correction
     matrices_names = ['mtx_sji_t0_corrected', 'mtx_sij_t0_corrected']
@@ -49,11 +82,12 @@
              for i in range(number_of_frames + enumerate_from)]
     paths_corrected_overlaps = [join(r, m) for r in roots
                                 for m in matrices_names]
+    # Paths inside the HDF5 to the array containing the tracking of the
+    # unavoided crossings
+    path_swaps = join(project_name, 'swaps')
 
     # Compute the corrected overlaps if not avaialable in the HDF5
     if not search_data_in_hdf5(path_hdf5, paths_corrected_overlaps[0]):
-        # time in atomic units
-        dt_au = dt * femtosec2au
 
         # Compute the dimension of the coupling matrix
         mtx_0 = retrieve_hdf5_data(path_hdf5, paths_overlaps[0][0])
@@ -69,11 +103,9 @@
 
         # Compute the unavoided crossing using the Overlap matrix
         # and correct the swaps between Molecular Orbitals
-        logger.debug("Computing the Unavoided crossings")
+        logger.debug("Computing the Unavoided crossings, "
+                     "Tracking the crossings between MOs")
         overlaps, swaps = track_unavoided_crossings(overlaps, nHOMO)
-
-        # Track the crossings bewtween MOs
-        logger.debug("Tracking the crossings between MOs")
 
         # Compute all the phases taking into account the unavoided crossings
         logger.debug("Computing the phases of the MOs")
@@ -83,30 +115,27 @@
         fixed_phase_overlaps = correct_phases(overlaps, mtx_phases)
 
         # Store corrected overlaps in the HDF5
-        store_corrected_overlaps(path_hdf5, paths_corrected_overlaps,
-                                 fixed_phase_overlaps)
+        store_arrays_in_hdf5(path_hdf5, paths_corrected_overlaps,
+                             fixed_phase_overlaps)
+
+        # Store the Swaps tracking the crossing
+        store_arrays_in_hdf5(path_hdf5, path_swaps, swaps)
     else:
+        # Read the corrected overlaps and the swaps from the HDF5
         fixed_phase_overlaps = np.stack(
             retrieve_hdf5_data(path_hdf5, paths_corrected_overlaps))
+        swaps = retrieve_hdf5_data(path_hdf5, path_swaps)
 
     # Write the overlaps in text format
     logger.debug("Writing down the overlaps in ascii format")
     write_overlaps_in_ascii(fixed_phase_overlaps)
 
-    # Fixed the phases of the whole set of overlap matrices
-    fixed_phase_overlaps = correct_phases(overlaps, mtx_phases)
-
-    # Compute the couplings using the four matrices previously calculated
-    # Together with the phases
-    couplings = [calculate_couplings(
-        i, project_name, fixed_phase_overlaps,
-        path_hdf5, enumerate_from, dt_au) for i in range(nCouplings)]
-
-    return swaps, couplings
+    return fixed_phase_overlaps, swaps
 
 
 def calculate_couplings(
-        i: int, project_name: str, fixed_phase_overlaps: Tensor3D,
+        fun_coupling: Callable, step: int, i: int,
+        project_name: str, fixed_phase_overlaps: Tensor3D,
         path_hdf5: str, enumerate_from: int, dt_au: float) -> str:
     """
     Search for the ith Coupling in the HDF5, if it is not available compute it
@@ -122,24 +151,15 @@
         return path
     else:
         logger.info("Computing coupling: {}".format(path))
-        # Extract the 4 overlap matrices involved in the coupling computation
+        # Extract the overlap matrices involved in the coupling computation
         j = 2 * i
-<<<<<<< HEAD
-        ps = fixed_phase_overlaps[j: j + 4]
+        ps = fixed_phase_overlaps[j: j + step]
 
         # Compute the couplings with the phase corrected overlaps
-        couplings = calculateCoupling3Points(dt_au, *ps)
-=======
-        ps = fixed_phase_overlaps[j: j + 2]
-
-        # Compute the couplings with the phase corrected overlaps
-        couplings = calculate_couplings_levine(i, dt_au, *ps)
->>>>>>> 57a2760c
+        couplings = fun_coupling(dt_au, *ps)
 
         # Store the Coupling in the HDF5
-        with h5py.File(path_hdf5, 'r+') as f5:
-            store = StoreasHDF5(f5, 'cp2k')
-            store.funHDF5(path, couplings)
+        store_arrays_in_hdf5(path_hdf5, path, couplings)
 
         return path
 
@@ -395,12 +415,14 @@
         np.savetxt(path_Sij, mtx_Sij, fmt='%10.5e', delimiter='  ')
 
 
-def store_corrected_overlaps(path_hdf5: str, paths_corrected_overlaps: List,
-                             fixed_phase_overlaps: Tensor3D) -> None:
+def store_arrays_in_hdf5(path_hdf5: str, paths, tensor: Array)-> None:
     """
     Store the corrected overlaps in the HDF5 file
     """
     with h5py.File(path_hdf5, 'r+') as f5:
         store = StoreasHDF5(f5, 'cp2k')
-        for k, path in enumerate(paths_corrected_overlaps):
-            store.funHDF5(path, fixed_phase_overlaps[k])+        if isinstance(paths, list):
+            for k, path in enumerate(paths):
+                store.funHDF5(path, tensor[k])
+        else:
+            store.funHDF5(paths, tensor)