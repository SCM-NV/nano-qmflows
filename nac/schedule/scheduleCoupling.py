--- conflicted
+++ resolved
@@ -53,14 +53,8 @@
         swaps = np.tile(np.arange(nOrbitals), (nOverlaps + 1, 1))
 
     # Write the overlaps in text format
-<<<<<<< HEAD
-    if write_overlaps: 
-       logger.debug("Writing down the overlaps in ascii format")
-       write_overlaps_in_ascii(fixed_phase_overlaps)
-=======
     logger.debug("Writing down the overlaps in ascii format")
     write_overlaps_in_ascii(fixed_phase_overlaps)
->>>>>>> 4bee8afc
 
     # Compute the couplings using either the levine method
     # or the 3Points approximation
@@ -80,6 +74,7 @@
         path_hdf5, enumerate_from, dt_au) for i in range(nCouplings)]
 
     return swaps, couplings
+
 
 def compute_the_fixed_phase_overlaps(
         paths_overlaps: List, path_hdf5: str, project_name: str,
@@ -137,10 +132,6 @@
             retrieve_hdf5_data(path_hdf5, paths_corrected_overlaps))
         swaps = retrieve_hdf5_data(path_hdf5, path_swaps)
 
-<<<<<<< HEAD
-
-=======
->>>>>>> 4bee8afc
     return fixed_phase_overlaps, swaps
 
 
@@ -201,8 +192,8 @@
         mtx_phases[i + 1] = phases
         references = phases
 
-    # Print phases (debug) 
-    np.savetxt('mtx_phases', mtx_phases) 
+    # Print phases (debug)
+    np.savetxt('mtx_phases', mtx_phases)
 
     return mtx_phases
 
@@ -277,7 +268,7 @@
 
 def calculate_overlap(project_name: str, path_hdf5: str, dictCGFs: Dict,
                       geometries: List, mo_paths_hdf5: List,
-                      hdf5_trans_mtx: str, enumerate_from: int, overlaps_deph: bool, 
+                      hdf5_trans_mtx: str, enumerate_from: int, overlaps_deph: bool,
                       nHOMO: int=None, couplings_range: Tuple=None,
                       units: str='angstrom') -> List:
     """
@@ -312,12 +303,12 @@
     # Compute the Overlaps
     paths_overlaps = []
     for i in range(nPoints):
- 
-        # Extract molecules to compute couplings 
+
+        # Extract molecules to compute couplings
         if overlaps_deph:
             molecules = tuple(map(lambda idx: parse_string_xyz(geometries[idx]),
                                   [0, i + 1]))
-        else: 
+        else:
             molecules = tuple(map(lambda idx: parse_string_xyz(geometries[idx]),
                                   [i, i + 1]))
 
@@ -335,6 +326,7 @@
 
     # Gather all the promised paths
     return gather(*paths_overlaps)
+
 
 def lazy_overlaps(i: int, project_name: str, path_hdf5: str, dictCGFs: Dict,
                   geometries: Tuple, mo_paths: List, hdf5_trans_mtx: str=None,
