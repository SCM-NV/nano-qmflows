--- conflicted
+++ resolved
@@ -51,11 +51,7 @@
 
 def compute_excited_states_tddft(
            i: int, mol: List, project_name: str, package_name: str,
-<<<<<<< HEAD
-           basisname: str, mo_paths_hdf5, path_hdf5: str, xc_dft: str, ci_range: list,
-=======
            basis_name: str, mo_paths_hdf5, path_hdf5: str, xc_dft: str, ci_range: list,
->>>>>>> 2af001ef
            nocc: int, tddft: str, runner: str):
 
     from nac.common import retrieve_hdf5_data
@@ -65,25 +61,14 @@
     # Number of virtual orbitals
     nvirt = c_ao.shape[1] - nocc
 
-<<<<<<< HEAD
-    ### Call the function that computes overlaps  
-    s = getMultipoleMtx(mol, project_name, package_name, basisname, path_hdf5, runner, 'overlap')
-
-    ### Make a function tha returns in transition density charges 
+    # Call the function that computes overlaps  
+    s = getMultipoleMtx(
+        mol, project_name, package_name, basis_name, path_hdf5, runner, 'overlap')
+
+    # Make a function tha returns in transition density charges 
     q = transition_density_charges(mol, package_name, basisname, path_hdf5, s, c_ao)  
 
-    ### Make a function that compute the Mataga-Nishimoto-Ohno_Klopman damped Columb and Excgange law functions 
-=======
-    # Call the function that computes overlaps
-    s = getMultipoleMtx(
-        mol, package_name, basis_name, path_hdf5, runner, 'overlap')
-
-    # Make a function tha returns in transition density charges
-    q = transition_density_charges(mol, s, c_ao)
-
-    # Make a function that compute the Mataga-Nishimoto-Ohno_Klopman damped Columb and Excgange law functions
-#    gamma_J, gamma_K = compute_MNOK_integrals(mol, ax, alpha1, alpha2, beta1, beta2)
->>>>>>> 2af001ef
+    # Make a function that compute the Mataga-Nishimoto-Ohno_Klopman damped Columb and Excgange law functions 
     gamma_J, gamma_K = compute_MNOK_integrals(mol, xc_dft)
 
     # Compute the Couloumb and Exchange integrals
@@ -91,11 +76,7 @@
     pqrs_K = np.tensordot(q, np.tensordot(q, gamma_K, axes=(0, 1)), axes=(0, 2))
 
     # Construct the Tamm-Dancoff matrix A for each pair of i->a transition
-<<<<<<< HEAD
     a_mat = construct_A_matrix_tddft(pqrs_J, pqrs_K, nocc, nvirt, xc_dft, e) 
-=======
-    a_mat = construct_A_matrix_tddft(pqrs_J, pqrs_K, nocc, nvirt)
->>>>>>> 2af001ef
 
     if tddft == 'stddft':
         print('sTDDFT has not been implemented yet !')
@@ -103,56 +84,29 @@
     elif tddft == 'stda':
         omega, xia = np.linalg.eig(a_mat)
     else:
-<<<<<<< HEAD
-       
-       print('No way of doing this !')
- 
-=======
         msg = "Only the stda method is available"
         raise RuntimeError(msg)
-
->>>>>>> 2af001ef
     # Compute oscillator strengths
-    # The formula can be rearranged like this: f_I = 2/3 * np.sqrt(2 * omega_I) * sum_ia ( np.sqrt(e_diff_ia) * xia * tdm_x) ** 2 + y^2 + z^2  
-
-<<<<<<< HEAD
+    # The formula can be rearranged like this:
+    # f_I = 2/3 * np.sqrt(2 * omega_I) * sum_ia ( np.sqrt(e_diff_ia) * xia * tdm_x) ** 2 + y^2 + z^2  
+
     # 1) Get the energy matrix i->a. Size: Nocc * Nvirt 
     delta_ia = -np.subtract(e[:nocc].reshape(nocc,1) , e[nocc:].reshape(nvirt, 1).T).reshape(nocc*nvirt)
 
     # 2) Compute the transition dipole matrix TDM(i->a) 
-    ### Call the function that computes transition dipole moments integrals
+    # Call the function that computes transition dipole moments integrals
     tdm = getMultipoleMtx(mol, project_name, package_name, basisname, path_hdf5, runner, 'dipole') 
     tdmatrix_x = np.linalg.multi_dot([c_ao[:, :nocc].T, tdm[0, :, :], c_ao[:, nocc:]]).reshape(nocc*nvirt)
     tdmatrix_y = np.linalg.multi_dot([c_ao[:, :nocc].T, tdm[1, :, :], c_ao[:, nocc:]]).reshape(nocc*nvirt)
     tdmatrix_z = np.linalg.multi_dot([c_ao[:, :nocc].T, tdm[2, :, :], c_ao[:, nocc:]]).reshape(nocc*nvirt)
-=======
-    # 1) Get the pre-factor for each electronic excited state i->a. Size: n_exc_states * Nocc * Nvirt
-    e_diff = -np.subtract(e[:nocc].reshape(nocc, 1), e[nocc:].reshape(nvirt, 1).T).reshape(nocc*nvirt)
-    pre_factor = np.sqrt(
-        2 * np.divide(e_diff.reshape(nocc*nvirt, 1),
-                      omega.reshape(1, nocc*nvirt))).T.reshape(nocc*nvirt, nocc, nvirt)
-
-    # 2) Compute the transition dipole matrix TDM(i->a) 
-    # Call the function that computes transition dipole moments integrals
-    tdm = getMultipoleMtx(
-        mol, package_name, basis_name, path_hdf5, runner, 'dipole')
-    tdmatrix_x = np.linalg.multi_dot([c_ao[:, :nocc].T, tdm[0, :, :], c_ao[:, nocc:]])
-    tdmatrix_y = np.linalg.multi_dot([c_ao[:, :nocc].T, tdm[1, :, :], c_ao[:, nocc:]])
-    tdmatrix_z = np.linalg.multi_dot([c_ao[:, :nocc].T, tdm[2, :, :], c_ao[:, nocc:]])
->>>>>>> 2af001ef
 
     # 3) Compute the transition dipole moments for each excited state i->a. Size: n_exc_states
     d_x = np.stack(np.sum(np.sqrt(delta_ia) * xia[:, i] * tdmatrix_x) for i in range(nocc*nvirt))
     d_y = np.stack(np.sum(np.sqrt(delta_ia) * xia[:, i] * tdmatrix_y) for i in range(nocc*nvirt))
     d_z = np.stack(np.sum(np.sqrt(delta_ia) * xia[:, i] * tdmatrix_z) for i in range(nocc*nvirt))
 
-<<<<<<< HEAD
     # 4) Compute the oscillator strength 
     f = 2 / 3 * np.sqrt(2 * omega) * (d_x **2 + d_y ** 2 + d_z ** 2)
-=======
-    # 4) Compute the oscillator strength
-    f = 2 / 3 * omega * (d_x ** 2 + d_y ** 2 + d_z ** 2)
->>>>>>> 2af001ef
 
     # Write to output
     output = write_output_tddft(nocc, nvirt, omega, f, d_x, d_y, d_z, xia, e)
@@ -161,82 +115,36 @@
 
 # Retrieve some useful information from data
 def write_output_tddft(nocc, nvirt, omega, f, d_x, d_y, d_z, xia, e):
-
-<<<<<<< HEAD
-   from nac.common import h2ev 
-
-   excs = []
-   for i in range(nocc):
-      for a in range(nocc, nvirt+nocc):
-        excs.append((i,a))
-
-   output = np.empty((nocc*nvirt, 12))
-   output[:, 0] = 0 # State number: we update it after reorder
-   output[:, 1] = omega * h2ev # State energy in eV
-   output[:, 2] = f # Oscillator strength
-   output[:, 3] = d_x # Transition dipole moment in the x direction
-   output[:, 4] = d_y # Transition dipole moment in the y direction
-   output[:, 5] = d_z # Transition dipole moment in the z direction
-   output[:, 6] = np.hstack(np.max(xia[:, i] ** 2) for i in range(nocc*nvirt)) # Weight of the most important excitation
-
-   index_weight = np.hstack(np.where(xia[:, i] ** 2 == np.max(xia[:, i] ** 2) ) for i in range(nocc*nvirt)).reshape(nocc*nvirt) # Find the index of this transition
-
-   output[:, 7] = np.stack(excs[index_weight[i]][0] for i in range(nocc*nvirt)) + 1 # Index of the hole for the most important excitation
-   output[:, 8] = e[output[:, 7].astype(int) - 1] * h2ev # These are the energies of the hole for the transition with the larger weight 
-   output[:, 9] = np.stack(excs[index_weight[i]][1] for i in range(nocc*nvirt)) + 1 # Index of the electron for the most important excitation
-   output[:, 10] = e[output[:, 9].astype(int) - 1] * h2ev # These are the energies of the electron for the transition with the larger weight 
-   output[:, 11] = ( e[output[:, 9].astype(int) - 1] - e[output[:, 7].astype(int) - 1] ) * h2ev  # This is the energy for the transition with the larger weight
-
-   output = output[output[:, 1].argsort()] # Reorder the output in ascending order of energy 
-   output[:, 0] = np.arange(nocc * nvirt) + 1 # Give a state number in the correct order
-
-   return output 
-
-def getMultipoleMtx(mol, project_name, package_name, basisname, path_hdf5, runner, multipole):
-=======
-    from nac.common import h2ev
+    from nac.common import h2ev 
 
     excs = []
     for i in range(nocc):
-        for a in range(nocc, nvirt+nocc):
-            excs.append((i, a))
+       for a in range(nocc, nvirt+nocc):
+         excs.append((i,a))
 
     output = np.empty((nocc*nvirt, 12))
-    output[:, 0] = 0  # State number: we update it after reorder
-    output[:, 1] = omega * h2ev  # State energy in eV
-    output[:, 2] = f  # Oscillator strength
-    output[:, 3] = d_x  # Transition dipole moment in the x direction
-    output[:, 4] = d_y  # Transition dipole moment in the y direction
-    output[:, 5] = d_z  # Transition dipole moment in the z direction
-    # Weight of the most important excitation
-    output[:, 6] = np.hstack(np.max(xia[:, i] ** 2) for i in range(nocc*nvirt))
-
-    # Find the index of this transition
-    index_weight = np.hstack(
-        np.where(xia[:, i] ** 2 == np.max(xia[:, i] ** 2))
-        for i in range(nocc*nvirt)).reshape(nocc*nvirt)
-
-    # Index of the hole for the most important excitation
-    output[:, 7] = np.stack(excs[index_weight[i]][0] for i in range(nocc*nvirt))
-    # These are the energies of the hole for the transition with the larger weight
-    output[:, 8] = e[output[:, 7].astype(int)] * h2ev
-    # Index of the electron for the most important excitation
-    output[:, 9] = np.stack(excs[index_weight[i]][1] for i in range(nocc*nvirt))
-    # These are the energies of the electron for the transition with the larger weight
-    output[:, 10] = e[output[:, 9].astype(int)] * h2ev
-    # This is the energy for the transition with the larger weight
-    output[:, 11] = ([output[:, 9].astype(int)] - e[output[:, 7].astype(int)]) * h2ev
-
-    # Reorder the output in ascending order of energy
-    output = output[output[:, 1].argsort()]
-    # Give a state number in the correct order
-    output[:, 0] = np.arange(nocc * nvirt)
-
-    return output
-
-
-def getMultipoleMtx(mol, package_name, basis_name, path_hdf5, runner, multipole):
->>>>>>> 2af001ef
+    output[:, 0] = 0 # State number: we update it after reorder
+    output[:, 1] = omega * h2ev # State energy in eV
+    output[:, 2] = f # Oscillator strength
+    output[:, 3] = d_x # Transition dipole moment in the x direction
+    output[:, 4] = d_y # Transition dipole moment in the y direction
+    output[:, 5] = d_z # Transition dipole moment in the z direction
+    output[:, 6] = np.hstack(np.max(xia[:, i] ** 2) for i in range(nocc*nvirt)) # Weight of the most important excitation
+
+    index_weight = np.hstack(np.where(xia[:, i] ** 2 == np.max(xia[:, i] ** 2) ) for i in range(nocc*nvirt)).reshape(nocc*nvirt) # Find the index of this transition
+
+    output[:, 7] = np.stack(excs[index_weight[i]][0] for i in range(nocc*nvirt)) + 1 # Index of the hole for the most important excitation
+    output[:, 8] = e[output[:, 7].astype(int) - 1] * h2ev # These are the energies of the hole for the transition with the larger weight 
+    output[:, 9] = np.stack(excs[index_weight[i]][1] for i in range(nocc*nvirt)) + 1 # Index of the electron for the most important excitation
+    output[:, 10] = e[output[:, 9].astype(int) - 1] * h2ev # These are the energies of the electron for the transition with the larger weight 
+    output[:, 11] = ( e[output[:, 9].astype(int) - 1] - e[output[:, 7].astype(int) - 1] ) * h2ev  # This is the energy for the transition with the larger weight
+
+    output = output[output[:, 1].argsort()] # Reorder the output in ascending order of energy 
+    output[:, 0] = np.arange(nocc * nvirt) + 1 # Give a state number in the correct order
+
+    return output 
+
+def getMultipoleMtx(mol, project_name, package_name, basisname, path_hdf5, runner, multipole):
 
     from nac.basisSet import create_dict_CGFs
     from nac.common import (triang2mtx, search_data_in_hdf5, store_arrays_in_hdf5)
@@ -323,14 +231,9 @@
         ys = [calc_orbital_Slabels(package_name, read_basis_format(package_name, xs[i].attrs['basisFormat'])) for i in range(len(mol))]
 
     return np.stack(np.sum(len(x) for x in ys[i]) for i in range(len(mol)))
-<<<<<<< HEAD
+
  
 def transition_density_charges(mol, package_name, basisname, path_hdf5, s, c_ao):
-=======
-
-
-def transition_density_charges(mol, s, c_ao):
->>>>>>> 2af001ef
     from scipy.linalg import sqrtm
    
     n_atoms = len(mol)
@@ -355,25 +258,15 @@
     coords = np.asarray([mol[i][1] for i in range(len(mol))])
     r_ab = cdist(coords, coords) # Distance matrix between atoms A and B
     hardness_vec = np.stack(hardness(mol[i][0]) for i in range(n_atoms)).reshape(n_atoms, 1)
-<<<<<<< HEAD
     hard = np.dot(hardness_vec, hardness_vec.T) / 2 
     beta = xc(xc_dft)['beta1'] + xc(xc_dft)['ax'] * xc(xc_dft)['beta2']
     alpha = xc(xc_dft)['alpha1'] + xc(xc_dft)['ax'] * xc(xc_dft)['alpha2']
     gamma_J = np.power(1 / (np.power(r_ab, beta) + xc(xc_dft)['ax'] * np.power(hard, -beta)), 1/beta)
     gamma_J[gamma_J == np.inf] = 0 # When ax = 0 , you can get infinite values on the diagonal. Just turn them off to 0. 
-=======
-    hard = np.dot(hardness_vec, hardness_vec.T) / 2
-    beta = xc[xc_dft]['beta1'] + xc[xc_dft]['ax'] * xc[xc_dft]['beta2']
-    alpha = xc[xc_dft]['alpha1'] + xc[xc_dft]['ax'] * xc[xc_dft]['alpha2']
-    gamma_J = np.power(1 / (np.power(r_ab, beta) + ax * np.power(hard, -beta)), 1/beta)
-    gamma_J[gamma_J == np.inf] = 0 # When ax = 0 , you can get infinite values on the diagonal. Just turn them off to 0.
->>>>>>> 2af001ef
     gamma_K = np.power(1 / (np.power(r_ab, alpha) + np.power(hard, -alpha)), 1/alpha)
 
     return gamma_J, gamma_K
 
-
-<<<<<<< HEAD
 def construct_A_matrix_tddft(pqrs_J, pqrs_K, nocc, nvirt, xc_dft, e):
 
     from nac.common import xc 
@@ -381,9 +274,6 @@
     k_iajb = 2 * pqrs_K[:nocc, nocc:, :nocc, nocc:].reshape(nocc*nvirt, nocc*nvirt) # This is the exchange integral entering the A matrix. It is in the format (nocc, nvirt, nocc, nvirt)
     k_ijab_tmp = xc(xc_dft)['ax'] * pqrs_J[:nocc, :nocc, nocc:, nocc:] # This is the Coulomb integral entering in the A matrix. It is in the format: (nocc, nocc, nvirt, nvirt)
     k_ijab = np.swapaxes(k_ijab_tmp, axis1=1, axis2=2).reshape(nocc*nvirt, nocc*nvirt) # To get the correct order in the A matrix, i.e. (nocc, nvirt, nocc, nvirt), we have to swap axes 
-=======
-def construct_A_matrix_tddft(pqrs_J, pqrs_K, nocc, nvirt):
->>>>>>> 2af001ef
 
     # This is the exchange integral entering the A matrix.
     #  It is in the format (nocc, nvirt, nocc, nvirt)
